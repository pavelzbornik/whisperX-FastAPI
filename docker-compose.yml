--- conflicted
+++ resolved
@@ -19,14 +19,6 @@
     ports:
       - "8000:8000"            
     volumes:
-<<<<<<< HEAD
       - ./.cache:/root/.cache
-    network_mode: "host"
-=======
-      - whisperx-models-cache:/root/.cache
-      - whisperx-app-volume:/app
-
-volumes:
-  whisperx-models-cache: 
-  whisperx-app-volume:
->>>>>>> 550d0301
+      - ./app:/app
+    network_mode: "host"